--- conflicted
+++ resolved
@@ -17,8 +17,8 @@
   "scripts": {
     "dev": "npm run watch",
     "build": "tsc",
-    "tslint": "tslint -p tsconfig.json -c tslint.json",
-    "tslintfix": "tslint --fix -p tsconfig.json -c tslint.json",
+    "eslint": "eslint '*/**/*.{js,ts}' -c .eslintrc.js",
+    "eslintfix": "eslint '*/**/*.{js,ts}' -c .eslintrc.js --fix",
     "watch": "tsc --watch",
     "test": "jest"
   },
@@ -31,6 +31,14 @@
     "@types/lodash.get": "^4.4.6",
     "@types/node": "^14.14.40",
     "@types/xml2js": "^0.4.3",
+    "@typescript-eslint/eslint-plugin": "^4.16.1",
+    "@typescript-eslint/eslint-plugin-tslint": "^4.16.1",
+    "@typescript-eslint/parser": "^4.16.1",
+    "eslint": "^7.21.0",
+    "eslint-config-prettier": "^8.1.0",
+    "eslint-plugin-import": "^2.22.1",
+    "eslint-plugin-jsdoc": "^32.2.0",
+    "eslint-plugin-prettier": "^3.3.1",
     "jest": "^26.4.2",
     "ts-jest": "^26.3.0",
     "tslint": "^6.1.2",
@@ -46,63 +54,6 @@
     "transform": {
       "^.+\\.tsx?$": "ts-jest"
     },
-<<<<<<< HEAD
-    "repository": {
-        "type": "git",
-        "url": "git+https://github.com/n8n-io/n8n.git"
-    },
-    "main": "dist/src/index",
-    "types": "dist/src/index.d.ts",
-    "scripts": {
-        "dev": "npm run watch",
-        "build": "tsc",
-        "eslint": "eslint '*/**/*.{js,ts}' -c .eslintrc.js",
-        "eslintfix": "eslint '*/**/*.{js,ts}' -c .eslintrc.js --fix",
-        "watch": "tsc --watch",
-        "test": "jest"
-    },
-    "files": [
-        "dist"
-    ],
-    "devDependencies": {
-        "@types/express": "^4.17.6",
-        "@types/jest": "^26.0.13",
-        "@types/lodash.get": "^4.4.6",
-        "@types/node": "14.0.27",
-        "@typescript-eslint/eslint-plugin": "^4.16.1",
-        "@typescript-eslint/eslint-plugin-tslint": "^4.16.1",
-        "@typescript-eslint/parser": "^4.16.1",
-        "eslint": "^7.21.0",
-        "eslint-config-prettier": "^8.1.0",
-        "eslint-plugin-import": "^2.22.1",
-        "eslint-plugin-jsdoc": "^32.2.0",
-        "eslint-plugin-prettier": "^3.3.1",
-        "jest": "^26.4.2",
-        "ts-jest": "^26.3.0",
-        "typescript": "~3.9.7"
-    },
-    "dependencies": {
-        "lodash.get": "^4.4.2",
-        "riot-tmpl": "^3.0.8"
-    },
-    "jest": {
-        "transform": {
-            "^.+\\.tsx?$": "ts-jest"
-        },
-        "testURL": "http://localhost/",
-        "testRegex": "(/__tests__/.*|(\\.|/)(test|spec))\\.(jsx?|tsx?)$",
-        "testPathIgnorePatterns": [
-            "/dist/",
-            "/node_modules/"
-        ],
-        "moduleFileExtensions": [
-            "ts",
-            "tsx",
-            "js",
-            "json"
-        ]
-    }
-=======
     "testURL": "http://localhost/",
     "testRegex": "(/__tests__/.*|(\\.|/)(test|spec))\\.(jsx?|tsx?)$",
     "testPathIgnorePatterns": [
@@ -116,5 +67,4 @@
       "json"
     ]
   }
->>>>>>> ff7e035c
 }