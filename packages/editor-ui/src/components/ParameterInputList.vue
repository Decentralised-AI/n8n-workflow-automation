<template>
	<div class="parameter-input-list-wrapper">
		<div
			v-for="(parameter, index) in filteredParameters"
			:key="parameter.name"
			:class="{ indent }"
			data-test-id="parameter-item"
		>
			<slot v-if="indexToShowSlotAt === index" />

			<div
				v-if="multipleValues(parameter) === true && parameter.type !== 'fixedCollection'"
				class="parameter-item"
			>
				<multiple-parameter
					:parameter="parameter"
					:values="getParameterValue(nodeValues, parameter.name, path)"
					:nodeValues="nodeValues"
					:path="getPath(parameter.name)"
					:isReadOnly="isReadOnly"
					@valueChanged="valueChanged"
				/>
			</div>

			<import-parameter
				v-else-if="
					parameter.type === 'curlImport' &&
					nodeTypeName === 'n8n-nodes-base.httpRequest' &&
					nodeTypeVersion >= 3
				"
				:isReadOnly="isReadOnly"
				@valueChanged="valueChanged"
			/>

			<n8n-notice
				v-else-if="parameter.type === 'notice'"
				class="parameter-item"
				:content="$locale.nodeText().inputLabelDisplayName(parameter, path)"
				@action="onNoticeAction"
			/>

			<n8n-button
				v-else-if="parameter.type === 'button'"
				class="parameter-item"
				block
				@click="onButtonAction(parameter)"
			>
				{{ $locale.nodeText().inputLabelDisplayName(parameter, path) }}
			</n8n-button>

			<div
				v-else-if="['collection', 'fixedCollection'].includes(parameter.type)"
				class="multi-parameter"
			>
				<div
					class="delete-option clickable"
					:title="$locale.baseText('parameterInputList.delete')"
					v-if="hideDelete !== true && !isReadOnly"
				>
					<font-awesome-icon
						icon="trash"
						class="reset-icon clickable"
						:title="$locale.baseText('parameterInputList.parameterOptions')"
						@click="deleteOption(parameter.name)"
					/>
				</div>
				<n8n-input-label
					:label="$locale.nodeText().inputLabelDisplayName(parameter, path)"
					:tooltipText="$locale.nodeText().inputLabelDescription(parameter, path)"
					size="small"
					:underline="true"
					color="text-dark"
				/>
				<Suspense>
					<collection-parameter
						v-if="parameter.type === 'collection'"
						:parameter="parameter"
						:values="getParameterValue(nodeValues, parameter.name, path)"
						:nodeValues="nodeValues"
						:path="getPath(parameter.name)"
						:isReadOnly="isReadOnly"
						@valueChanged="valueChanged"
					/>
					<fixed-collection-parameter
						v-else-if="parameter.type === 'fixedCollection'"
						:parameter="parameter"
						:values="getParameterValue(nodeValues, parameter.name, path)"
						:nodeValues="nodeValues"
						:path="getPath(parameter.name)"
						:isReadOnly="isReadOnly"
						@valueChanged="valueChanged"
					/>
				</Suspense>
			</div>
			<resource-mapper
				v-else-if="parameter.type === 'resourceMapper'"
				:parameter="parameter"
				:node="node"
				:path="getPath(parameter.name)"
				:dependentParametersValues="getDependentParametersValues(parameter)"
				inputSize="small"
				labelSize="small"
				@valueChanged="valueChanged"
			/>
			<div v-else-if="displayNodeParameter(parameter)" class="parameter-item">
				<div
					class="delete-option clickable"
					:title="$locale.baseText('parameterInputList.delete')"
					v-if="hideDelete !== true && !isReadOnly"
				>
					<font-awesome-icon
						icon="trash"
						class="reset-icon clickable"
						:title="$locale.baseText('parameterInputList.deleteParameter')"
						@click="deleteOption(parameter.name)"
					/>
				</div>

				<parameter-input-full
					:parameter="parameter"
					:hide-issues="hiddenIssuesInputs.includes(parameter.name)"
					:value="getParameterValue(nodeValues, parameter.name, path)"
					:displayOptions="shouldShowOptions(parameter)"
					:path="getPath(parameter.name)"
					:isReadOnly="isReadOnly"
					:hideLabel="false"
					:nodeValues="nodeValues"
					@update="valueChanged"
					@blur="onParameterBlur(parameter.name)"
				/>
			</div>
		</div>
		<div :class="{ indent }" v-if="filteredParameters.length === 0">
			<slot />
		</div>
	</div>
</template>

<script lang="ts">
import { defineAsyncComponent, defineComponent } from 'vue';
import type { PropType } from 'vue';
import { mapStores } from 'pinia';
import type {
	INodeParameters,
	INodeProperties,
	INodeTypeDescription,
	NodeParameterValue,
	NodeParameterValueType,
} from 'n8n-workflow';
import { deepCopy } from 'n8n-workflow';

import type { INodeUi, IUpdateInformation } from '@/Interface';

import MultipleParameter from '@/components/MultipleParameter.vue';
import { workflowHelpers } from '@/mixins/workflowHelpers';
import ParameterInputFull from '@/components/ParameterInputFull.vue';
import ImportParameter from '@/components/ImportParameter.vue';
import ResourceMapper from '@/components/ResourceMapper/ResourceMapper.vue';
import { get, set } from 'lodash-es';
import { useNDVStore } from '@/stores/ndv.store';
import { useNodeTypesStore } from '@/stores/nodeTypes.store';
import { isAuthRelatedParameter, getNodeAuthFields, getMainAuthField } from '@/utils';
import { KEEP_AUTH_IN_NDV_FOR_NODES } from '@/constants';
<<<<<<< HEAD
import { ndvEventBus, nodeViewEventBus } from '@/event-bus';
=======
import { nodeViewEventBus } from '@/event-bus';
>>>>>>> 00a4b8b0

const FixedCollectionParameter = defineAsyncComponent(
	async () => import('./FixedCollectionParameter.vue'),
);
const CollectionParameter = defineAsyncComponent(async () => import('./CollectionParameter.vue'));

export default defineComponent({
	name: 'ParameterInputList',
	mixins: [workflowHelpers],
	components: {
		MultipleParameter,
		ParameterInputFull,
		FixedCollectionParameter,
		CollectionParameter,
		ImportParameter,
		ResourceMapper,
	},
	props: {
		nodeValues: {
			type: Object as PropType<INodeParameters>,
			required: true,
		},
		parameters: {
			type: Array as PropType<INodeProperties[]>,
			required: true,
		},
		path: {
			type: String,
			default: '',
		},
		hideDelete: {
			type: Boolean,
			default: false,
		},
		indent: {
			type: Boolean,
			default: false,
		},
		isReadOnly: {
			type: Boolean,
			default: false,
		},
		hiddenIssuesInputs: {
			type: Array as PropType<string[]>,
			default: () => [],
		},
	},
	computed: {
		...mapStores(useNodeTypesStore, useNDVStore),
		nodeTypeVersion(): number | null {
			if (this.node) {
				return this.node.typeVersion;
			}
			return null;
		},
		nodeTypeName(): string {
			if (this.node) {
				return this.node.type;
			}
			return '';
		},
		nodeType(): INodeTypeDescription | null {
			if (this.node) {
				return this.nodeTypesStore.getNodeType(this.node.type, this.node.typeVersion);
			}
			return null;
		},
		filteredParameters(): INodeProperties[] {
			return this.parameters.filter((parameter: INodeProperties) =>
				this.displayNodeParameter(parameter),
			);
		},
		filteredParameterNames(): string[] {
			return this.filteredParameters.map((parameter) => parameter.name);
		},
		node(): INodeUi | null {
			return this.ndvStore.activeNode;
		},
		nodeAuthFields(): INodeProperties[] {
			return getNodeAuthFields(this.nodeType);
		},
		indexToShowSlotAt(): number {
			let index = 0;
			// For nodes that use old credentials UI, keep credentials below authentication field in NDV
			// otherwise credentials will use auth filed position since the auth field is moved to credentials modal
			const fieldOffset = KEEP_AUTH_IN_NDV_FOR_NODES.includes(this.nodeType?.name || '') ? 1 : 0;
			const credentialsDependencies = this.getCredentialsDependencies();

			this.filteredParameters.forEach((prop, propIndex) => {
				if (credentialsDependencies.has(prop.name)) {
					index = propIndex + fieldOffset;
				}
			});

			return index < this.filteredParameters.length ? index : this.filteredParameters.length - 1;
		},
		mainNodeAuthField(): INodeProperties | null {
			return getMainAuthField(this.nodeType || null);
		},
	},
	methods: {
		onParameterBlur(parameterName: string) {
			this.$emit('parameterBlur', parameterName);
		},
		getCredentialsDependencies() {
			const dependencies = new Set();
			const nodeType = this.nodeTypesStore.getNodeType(
				this.node?.type || '',
				this.node?.typeVersion,
			);

			// Get names of all fields that credentials rendering depends on (using displayOptions > show)
			if (nodeType?.credentials) {
				for (const cred of nodeType.credentials) {
					if (cred.displayOptions?.show) {
						Object.keys(cred.displayOptions.show).forEach((fieldName) =>
							dependencies.add(fieldName),
						);
					}
				}
			}
			return dependencies;
		},
		multipleValues(parameter: INodeProperties): boolean {
			if (this.getArgument('multipleValues', parameter) === true) {
				return true;
			}
			return false;
		},
		getArgument(
			argumentName: string,
			parameter: INodeProperties,
		): string | string[] | number | boolean | undefined {
			if (parameter.typeOptions === undefined) {
				return undefined;
			}

			if (parameter.typeOptions[argumentName] === undefined) {
				return undefined;
			}

			return parameter.typeOptions[argumentName];
		},
		getPath(parameterName: string): string {
			return (this.path ? `${this.path}.` : '') + parameterName;
		},
		deleteOption(optionName: string): void {
			const parameterData = {
				name: this.getPath(optionName),
				value: undefined,
			};

			// TODO: If there is only one option it should delete the whole one

			this.$emit('valueChanged', parameterData);
		},

		mustHideDuringCustomApiCall(parameter: INodeProperties, nodeValues: INodeParameters): boolean {
			if (parameter?.displayOptions?.hide) return true;

			const MUST_REMAIN_VISIBLE = [
				'authentication',
				'resource',
				'operation',
				...Object.keys(nodeValues),
			];

			return !MUST_REMAIN_VISIBLE.includes(parameter.name);
		},
		displayNodeParameter(parameter: INodeProperties): boolean {
			if (parameter.type === 'hidden') {
				return false;
			}

			if (
				this.isCustomApiCallSelected(this.nodeValues) &&
				this.mustHideDuringCustomApiCall(parameter, this.nodeValues)
			) {
				return false;
			}

			// Hide authentication related fields since it will now be part of credentials modal
			if (
				!KEEP_AUTH_IN_NDV_FOR_NODES.includes(this.node?.type || '') &&
				this.mainNodeAuthField &&
				(parameter.name === this.mainNodeAuthField?.name ||
					this.shouldHideAuthRelatedParameter(parameter))
			) {
				return false;
			}

			if (parameter.displayOptions === undefined) {
				// If it is not defined no need to do a proper check
				return true;
			}

			const nodeValues: INodeParameters = {};
			let rawValues = this.nodeValues;
			if (this.path) {
				rawValues = get(this.nodeValues, this.path);
			}

			if (!rawValues) {
				return false;
			}
			// Resolve expressions
			const resolveKeys = Object.keys(rawValues);
			let key: string;
			let i = 0;
			let parameterGotResolved = false;
			do {
				key = resolveKeys.shift() as string;
				if (typeof rawValues[key] === 'string' && rawValues[key].charAt(0) === '=') {
					// Contains an expression that
					if (
						rawValues[key].includes('$parameter') &&
						resolveKeys.some((parameterName) => rawValues[key].includes(parameterName))
					) {
						// Contains probably an expression of a missing parameter so skip
						resolveKeys.push(key);
						continue;
					} else {
						// Contains probably no expression with a missing parameter so resolve
						try {
							nodeValues[key] = this.resolveExpression(
								rawValues[key],
								nodeValues,
							) as NodeParameterValue;
						} catch (e) {
							// If expression is invalid ignore
							nodeValues[key] = '';
						}
						parameterGotResolved = true;
					}
				} else {
					// Does not contain an expression, add directly
					nodeValues[key] = rawValues[key];
				}
				// TODO: Think about how to calculate this best
				if (i++ > 50) {
					// Make sure we do not get caught
					break;
				}
			} while (resolveKeys.length !== 0);

			if (parameterGotResolved) {
				if (this.path) {
					rawValues = deepCopy(this.nodeValues);
					set(rawValues, this.path, nodeValues);
					return this.displayParameter(rawValues, parameter, this.path, this.node);
				} else {
					return this.displayParameter(nodeValues, parameter, '', this.node);
				}
			}

			return this.displayParameter(this.nodeValues, parameter, this.path, this.node);
		},
		valueChanged(parameterData: IUpdateInformation): void {
			this.$emit('valueChanged', parameterData);
		},
		onNoticeAction(action: string) {
			if (action === 'activate') {
				this.$emit('activate');
			}
		},
		onButtonAction(parameter: INodeProperties) {
			const action: string | undefined = parameter.typeOptions?.action;

			switch (action) {
				case 'openChat':
					this.ndvStore.setActiveNodeName(null);
					nodeViewEventBus.emit('openChat');
					break;
			}
		},
		isNodeAuthField(name: string): boolean {
			return this.nodeAuthFields.find((field) => field.name === name) !== undefined;
		},
		shouldHideAuthRelatedParameter(parameter: INodeProperties): boolean {
			// TODO: For now, hide all fields that are used in authentication fields displayOptions
			// Ideally, we should check if any non-auth field depends on it before hiding it but
			// since there is no such case, omitting it to avoid additional computation
			return isAuthRelatedParameter(this.nodeAuthFields, parameter);
		},
		shouldShowOptions(parameter: INodeProperties): boolean {
			return parameter.type !== 'resourceMapper';
		},
		getDependentParametersValues(parameter: INodeProperties): string | null {
			const loadOptionsDependsOn = this.getArgument('loadOptionsDependsOn', parameter) as
				| string[]
				| undefined;

			if (loadOptionsDependsOn === undefined) {
				return null;
			}

			// Get the resolved parameter values of the current node
			const currentNodeParameters = this.ndvStore.activeNode?.parameters;
			try {
				const resolvedNodeParameters = this.resolveParameter(currentNodeParameters);

				const returnValues: string[] = [];
				for (const parameterPath of loadOptionsDependsOn) {
					returnValues.push(get(resolvedNodeParameters, parameterPath) as string);
				}

				return returnValues.join('|');
			} catch (error) {
				return null;
			}
		},
	},
	watch: {
		filteredParameterNames(newValue, oldValue) {
			if (newValue === undefined) {
				return;
			}
			// After a parameter does not get displayed anymore make sure that its value gets removed
			// Is only needed for the edge-case when a parameter gets displayed depending on another field
			// which contains an expression.
			for (const parameter of oldValue) {
				if (!newValue.includes(parameter)) {
					const parameterData = {
						name: `${this.path}.${parameter}`,
						node: this.ndvStore.activeNode?.name || '',
						value: undefined,
					};
					this.$emit('valueChanged', parameterData);
				}
			}
		},
	},
});
</script>

<style lang="scss">
.parameter-input-list-wrapper {
	.delete-option {
		display: none;
		position: absolute;
		z-index: 999;
		color: #f56c6c;
		font-size: var(--font-size-2xs);

		&:hover {
			color: #ff0000;
		}
	}

	.indent > div {
		padding-left: var(--spacing-s);
	}

	.multi-parameter {
		position: relative;
		margin: var(--spacing-xs) 0;

		.delete-option {
			top: 0;
			left: 0;
		}

		.parameter-info {
			display: none;
		}
	}

	.parameter-item {
		position: relative;
		margin: var(--spacing-xs) 0;

		> .delete-option {
			top: var(--spacing-5xs);
			left: 0;
		}
	}
	.parameter-item:hover > .delete-option,
	.multi-parameter:hover > .delete-option {
		display: block;
	}

	.parameter-notice {
		background-color: var(--color-warning-tint-2);
		color: $custom-font-black;
		margin: 0.3em 0;
		padding: 0.7em;

		a {
			font-weight: var(--font-weight-bold);
		}
	}
}
</style><|MERGE_RESOLUTION|>--- conflicted
+++ resolved
@@ -145,7 +145,6 @@
 	INodeProperties,
 	INodeTypeDescription,
 	NodeParameterValue,
-	NodeParameterValueType,
 } from 'n8n-workflow';
 import { deepCopy } from 'n8n-workflow';
 
@@ -161,11 +160,7 @@
 import { useNodeTypesStore } from '@/stores/nodeTypes.store';
 import { isAuthRelatedParameter, getNodeAuthFields, getMainAuthField } from '@/utils';
 import { KEEP_AUTH_IN_NDV_FOR_NODES } from '@/constants';
-<<<<<<< HEAD
-import { ndvEventBus, nodeViewEventBus } from '@/event-bus';
-=======
 import { nodeViewEventBus } from '@/event-bus';
->>>>>>> 00a4b8b0
 
 const FixedCollectionParameter = defineAsyncComponent(
 	async () => import('./FixedCollectionParameter.vue'),
