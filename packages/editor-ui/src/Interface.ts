--- conflicted
+++ resolved
@@ -732,15 +732,13 @@
 		path: string;
 	};
 	onboardingCallPromptEnabled: boolean;
-<<<<<<< HEAD
 	allowedModules: {
 		builtIn?: string[];
 		external?: string[];
-=======
+	};
 	enterprise: Record<string, boolean>;
 	deployment?: {
 		type: string;
->>>>>>> 81ea20b0
 	};
 }
 
